--- conflicted
+++ resolved
@@ -267,7 +267,6 @@
                 .map(|ref symbol| symbol == &s)
                 .unwrap_or(false),
             // (&Value::Union(None), &Schema::Union(_)) => true,
-<<<<<<< HEAD
             (&Value::Union(variant_idx, ref variant_value), &Schema::Union(ref inner)) => {
                 match inner.variant_schema(variant_idx) {
                     None => 
@@ -277,11 +276,6 @@
                         variant_value.validate(variant_schema),
                 }
             },
-=======
-            (&Value::Union(ref value), &Schema::Union(ref inner)) => {
-                inner.find_schema(value).is_some()
-            }
->>>>>>> 06a1b011
             (&Value::Array(ref items), &Schema::Array(ref inner)) => {
                 items.iter().all(|item| item.validate(inner))
             }
@@ -306,281 +300,11 @@
     /// See [Schema Resolution](https://avro.apache.org/docs/current/spec.html#Schema+Resolution)
     /// in the Avro specification for the full set of rules of schema
     /// resolution.
-<<<<<<< HEAD
     pub(crate) fn resolve(/*mut */self, writer_schema: &Schema, reader_schema: &Schema) -> Result<Self, Error> {
         let resolution = schema_resolution::Resolution::new(writer_schema, reader_schema)?;
         let promoted_value = resolution.promote_value(self)?;
 
         Ok(promoted_value)
-=======
-    pub fn resolve(mut self, schema: &Schema) -> Result<Self, Error> {
-        // Check if this schema is a union, and if the reader schema is not.
-        if SchemaKind::from(&self) == SchemaKind::Union
-            && SchemaKind::from(schema) != SchemaKind::Union
-        {
-            // Pull out the Union, and attempt to resolve against it.
-            let v = match self {
-                Value::Union(b) => *b,
-                _ => unreachable!(),
-            };
-            self = v;
-        }
-        match *schema {
-            Schema::Null => self.resolve_null(),
-            Schema::Boolean => self.resolve_boolean(),
-            Schema::Int => self.resolve_int(),
-            Schema::Long => self.resolve_long(),
-            Schema::Float => self.resolve_float(),
-            Schema::Double => self.resolve_double(),
-            Schema::Bytes => self.resolve_bytes(),
-            Schema::String => self.resolve_string(),
-            Schema::Fixed { size, .. } => self.resolve_fixed(size),
-            Schema::Union(ref inner) => self.resolve_union(inner),
-            Schema::Enum { ref symbols, .. } => self.resolve_enum(symbols),
-            Schema::Array(ref inner) => self.resolve_array(inner),
-            Schema::Map(ref inner) => self.resolve_map(inner),
-            Schema::Record { ref fields, .. } => self.resolve_record(fields),
-        }
-    }
-
-    fn resolve_null(self) -> Result<Self, Error> {
-        match self {
-            Value::Null => Ok(Value::Null),
-            other => {
-                Err(SchemaResolutionError::new(format!("Null expected, got {:?}", other)).into())
-            }
-        }
-    }
-
-    fn resolve_boolean(self) -> Result<Self, Error> {
-        match self {
-            Value::Boolean(b) => Ok(Value::Boolean(b)),
-            other => {
-                Err(SchemaResolutionError::new(format!("Boolean expected, got {:?}", other)).into())
-            }
-        }
-    }
-
-    fn resolve_int(self) -> Result<Self, Error> {
-        match self {
-            Value::Int(n) => Ok(Value::Int(n)),
-            Value::Long(n) => Ok(Value::Int(n as i32)),
-            other => {
-                Err(SchemaResolutionError::new(format!("Int expected, got {:?}", other)).into())
-            }
-        }
-    }
-
-    fn resolve_long(self) -> Result<Self, Error> {
-        match self {
-            Value::Int(n) => Ok(Value::Long(i64::from(n))),
-            Value::Long(n) => Ok(Value::Long(n)),
-            other => {
-                Err(SchemaResolutionError::new(format!("Long expected, got {:?}", other)).into())
-            }
-        }
-    }
-
-    fn resolve_float(self) -> Result<Self, Error> {
-        match self {
-            Value::Int(n) => Ok(Value::Float(n as f32)),
-            Value::Long(n) => Ok(Value::Float(n as f32)),
-            Value::Float(x) => Ok(Value::Float(x)),
-            Value::Double(x) => Ok(Value::Float(x as f32)),
-            other => {
-                Err(SchemaResolutionError::new(format!("Float expected, got {:?}", other)).into())
-            }
-        }
-    }
-
-    fn resolve_double(self) -> Result<Self, Error> {
-        match self {
-            Value::Int(n) => Ok(Value::Double(f64::from(n))),
-            Value::Long(n) => Ok(Value::Double(n as f64)),
-            Value::Float(x) => Ok(Value::Double(f64::from(x))),
-            Value::Double(x) => Ok(Value::Double(x)),
-            other => {
-                Err(SchemaResolutionError::new(format!("Double expected, got {:?}", other)).into())
-            }
-        }
-    }
-
-    fn resolve_bytes(self) -> Result<Self, Error> {
-        match self {
-            Value::Bytes(bytes) => Ok(Value::Bytes(bytes)),
-            Value::String(s) => Ok(Value::Bytes(s.into_bytes())),
-            Value::Array(items) => Ok(Value::Bytes(
-                items
-                    .into_iter()
-                    .map(Value::try_u8)
-                    .collect::<Result<Vec<_>, _>>()?,
-            )),
-            other => {
-                Err(SchemaResolutionError::new(format!("Bytes expected, got {:?}", other)).into())
-            }
-        }
-    }
-
-    fn resolve_string(self) -> Result<Self, Error> {
-        match self {
-            Value::String(s) => Ok(Value::String(s)),
-            Value::Bytes(bytes) => Ok(Value::String(String::from_utf8(bytes)?)),
-            other => {
-                Err(SchemaResolutionError::new(format!("String expected, got {:?}", other)).into())
-            }
-        }
-    }
-
-    fn resolve_fixed(self, size: usize) -> Result<Self, Error> {
-        match self {
-            Value::Fixed(n, bytes) => {
-                if n == size {
-                    Ok(Value::Fixed(n, bytes))
-                } else {
-                    Err(SchemaResolutionError::new(format!(
-                        "Fixed size mismatch, {} expected, got {}",
-                        size, n
-                    ))
-                    .into())
-                }
-            }
-            other => {
-                Err(SchemaResolutionError::new(format!("String expected, got {:?}", other)).into())
-            }
-        }
-    }
-
-    fn resolve_enum(self, symbols: &[String]) -> Result<Self, Error> {
-        let validate_symbol = |symbol: String, symbols: &[String]| {
-            if let Some(index) = symbols.iter().position(|ref item| item == &&symbol) {
-                Ok(Value::Enum(index as i32, symbol))
-            } else {
-                Err(SchemaResolutionError::new(format!(
-                    "Enum default {} is not among allowed symbols {:?}",
-                    symbol, symbols,
-                ))
-                .into())
-            }
-        };
-
-        match self {
-            Value::Enum(i, s) => {
-                if i >= 0 && i < symbols.len() as i32 {
-                    validate_symbol(s, symbols)
-                } else {
-                    Err(SchemaResolutionError::new(format!(
-                        "Enum value {} is out of bound {}",
-                        i,
-                        symbols.len() as i32
-                    ))
-                    .into())
-                }
-            }
-            Value::String(s) => validate_symbol(s, symbols),
-            other => Err(SchemaResolutionError::new(format!(
-                "Enum({:?}) expected, got {:?}",
-                symbols, other
-            ))
-            .into()),
-        }
-    }
-
-    fn resolve_union(self, schema: &UnionSchema) -> Result<Self, Error> {
-        let v = match self {
-            // Both are unions case.
-            Value::Union(v) => *v,
-            // Reader is a union, but writer is not.
-            v => v,
-        };
-        // Find the first match in the reader schema.
-        let (_, inner) = schema
-            .find_schema(&v)
-            .ok_or_else(|| SchemaResolutionError::new("Could not find matching type in union"))?;
-        v.resolve(inner)
-    }
-
-    fn resolve_array(self, schema: &Schema) -> Result<Self, Error> {
-        match self {
-            Value::Array(items) => Ok(Value::Array(
-                items
-                    .into_iter()
-                    .map(|item| item.resolve(schema))
-                    .collect::<Result<Vec<_>, _>>()?,
-            )),
-            other => Err(SchemaResolutionError::new(format!(
-                "Array({:?}) expected, got {:?}",
-                schema, other
-            ))
-            .into()),
-        }
-    }
-
-    fn resolve_map(self, schema: &Schema) -> Result<Self, Error> {
-        match self {
-            Value::Map(items) => Ok(Value::Map(
-                items
-                    .into_iter()
-                    .map(|(key, value)| value.resolve(schema).map(|value| (key, value)))
-                    .collect::<Result<HashMap<_, _>, _>>()?,
-            )),
-            other => Err(SchemaResolutionError::new(format!(
-                "Map({:?}) expected, got {:?}",
-                schema, other
-            ))
-            .into()),
-        }
-    }
-
-    fn resolve_record(self, fields: &[RecordField]) -> Result<Self, Error> {
-        let mut items = match self {
-            Value::Map(items) => Ok(items),
-            Value::Record(fields) => Ok(fields.into_iter().collect::<HashMap<_, _>>()),
-            other => Err(Error::from(SchemaResolutionError::new(format!(
-                "Record({:?}) expected, got {:?}",
-                fields, other
-            )))),
-        }?;
-
-        let new_fields = fields
-            .iter()
-            .map(|field| {
-                let value = match items.remove(&field.name) {
-                    Some(value) => value,
-                    None => match field.default {
-                        Some(ref value) => match field.schema {
-                            Schema::Enum { ref symbols, .. } => {
-                                value.clone().avro().resolve_enum(symbols)?
-                            }
-                            _ => value.clone().avro(),
-                        },
-                        _ => {
-                            return Err(SchemaResolutionError::new(format!(
-                                "missing field {} in record",
-                                field.name
-                            ))
-                            .into());
-                        }
-                    },
-                };
-                value
-                    .resolve(&field.schema)
-                    .map(|value| (field.name.clone(), value))
-            })
-            .collect::<Result<Vec<_>, _>>()?;
-
-        Ok(Value::Record(new_fields))
-    }
-
-    fn try_u8(self) -> Result<u8, Error> {
-        let int = self.resolve(&Schema::Int)?;
-        if let Value::Int(n) = int {
-            if n >= 0 && n <= i32::from(u8::MAX) {
-                return Ok(n as u8);
-            }
-        }
-
-        Err(SchemaResolutionError::new(format!("Unable to convert to u8, got {:?}", int)).into())
->>>>>>> 06a1b011
     }
 }
 
