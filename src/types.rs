//! Logic handling the intermediate representation of Avro values.
use std::collections::HashMap;
use std::hash::BuildHasher;
use std::u8;

use failure::{Error, Fail};
use serde_json::Value as JsonValue;

<<<<<<< HEAD
use crate::schema::{RecordField, Schema, SchemaKind, UnionSchema};

/// Describes errors happened while performing schema resolution on Avro data.
#[derive(Fail, Debug)]
#[fail(display = "Schema resoulution error: {}", _0)]
pub struct SchemaResolutionError(pub String);

impl SchemaResolutionError {
    pub fn new<S>(msg: S) -> SchemaResolutionError
    where
        S: Into<String>,
    {
        SchemaResolutionError(msg.into())
    }
}
=======
use crate::schema::{RecordField, Schema, UnionSchema};
use crate::schema_resolution;
>>>>>>> 7d371169

/// Represents any valid Avro value
/// More information about Avro values can be found in the
/// [Avro Specification](https://avro.apache.org/docs/current/spec.html#schemas)
#[derive(Clone, Debug, PartialEq)]
pub enum Value {
    /// A `null` Avro value.
    Null,
    /// A `boolean` Avro value.
    Boolean(bool),
    /// A `int` Avro value.
    Int(i32),
    /// A `long` Avro value.
    Long(i64),
    /// A `float` Avro value.
    Float(f32),
    /// A `double` Avro value.
    Double(f64),
    /// A `bytes` Avro value.
    Bytes(Vec<u8>),
    /// A `string` Avro value.
    String(String),
    /// A `fixed` Avro value.
    /// The size of the fixed value is represented as a `usize`.
    Fixed(usize, Vec<u8>),
    /// An `enum` Avro value.
    ///
    /// An Enum is represented by a symbol and its position in the symbols list
    /// of its corresponding schema.
    /// This allows schema-less encoding, as well as schema resolution while
    /// reading values.
    Enum(i32 /* XXX: should it not be an `usize` */, String),
    /// An `union` Avro value.
    Union(usize, Box<Value>),
    /// An `array` Avro value.
    Array(Vec<Value>),
    /// A `map` Avro value.
    Map(HashMap<String, Value>),
    /// A `record` Avro value.
    ///
    /// A Record is represented by a vector of (`<record name>`, `value`).
    /// This allows schema-less encoding.
    ///
    /// See [Record](types.Record) for a more user-friendly support.
    Record(Vec<(String, Value)>),
}

/// Any structure implementing the [ToAvro](trait.ToAvro.html) trait will be usable
/// from a [Writer](../writer/struct.Writer.html).
pub trait ToAvro {
    /// Transforms this value into an Avro-compatible [Value](enum.Value.html).
    fn avro(self) -> Value;
}

macro_rules! to_avro(
    ($t:ty, $v:expr) => (
        impl ToAvro for $t {
            fn avro(self) -> Value {
                $v(self)
            }
        }
    );
);

to_avro!(bool, Value::Boolean);
to_avro!(i32, Value::Int);
to_avro!(i64, Value::Long);
to_avro!(f32, Value::Float);
to_avro!(f64, Value::Double);
to_avro!(String, Value::String);

impl ToAvro for () {
    fn avro(self) -> Value {
        Value::Null
    }
}

impl ToAvro for usize {
    fn avro(self) -> Value {
        (self as i64).avro()
    }
}

impl<'a> ToAvro for &'a str {
    fn avro(self) -> Value {
        Value::String(self.to_owned())
    }
}

impl<'a> ToAvro for &'a [u8] {
    fn avro(self) -> Value {
        Value::Bytes(self.to_owned())
    }
}

impl<T> ToAvro for Option<T>
where
    T: ToAvro,
{
    fn avro(self) -> Value {
        let (i, v) = match self {
            Some(v) => (1, T::avro(v)),
            None => (0, Value::Null),
        };
        /*
         * https://avro.apache.org/docs/current/spec.html#Unions
         * | Thus, for unions containing "null", the "null" is usually listed first, since the default value of such unions is typically null
         *
         * Although that is not a guarantee (that the schema will be defined as ["null", {"type": ...}]: null-first),
         *  this can be used as a guideline to choose variant-index=0 for the None value.
         */
        Value::Union(i, Box::new(v))
    }
}

impl<T, S: BuildHasher> ToAvro for HashMap<String, T, S>
where
    T: ToAvro,
{
    fn avro(self) -> Value {
        Value::Map(
            self.into_iter()
                .map(|(key, value)| (key, value.avro()))
                .collect::<_>(),
        )
    }
}

impl<'a, T, S: BuildHasher> ToAvro for HashMap<&'a str, T, S>
where
    T: ToAvro,
{
    fn avro(self) -> Value {
        Value::Map(
            self.into_iter()
                .map(|(key, value)| (key.to_owned(), value.avro()))
                .collect::<_>(),
        )
    }
}

impl ToAvro for Value {
    fn avro(self) -> Value {
        self
    }
}

/*
impl<S: Serialize> ToAvro for S {
    fn avro(self) -> Value {
        use ser::Serializer;

        self.serialize(&mut Serializer::new()).unwrap()
    }
}
*/

/// Utility interface to build `Value::Record` objects.
#[derive(Debug, Clone)]
pub struct Record<'a> {
    /// List of fields contained in the record.
    /// Ordered according to the fields in the schema given to create this
    /// `Record` object. Any unset field defaults to `Value::Null`.
    pub fields: Vec<(String, Value)>,
    schema_lookup: &'a HashMap<String, usize>,
}

impl<'a> Record<'a> {
    /// Create a `Record` given a `Schema`.
    ///
    /// If the `Schema` is not a `Schema::Record` variant, `None` will be returned.
    pub fn new(schema: &Schema) -> Option<Record> {
        match *schema {
            Schema::Record {
                fields: ref schema_fields,
                lookup: ref schema_lookup,
                ..
            } => {
                let mut fields = Vec::with_capacity(schema_fields.len());
                for schema_field in schema_fields.iter() {
                    fields.push((schema_field.name.clone(), Value::Null));
                }

                Some(Record {
                    fields,
                    schema_lookup,
                })
            }
            _ => None,
        }
    }

    /// Put a compatible value (implementing the `ToAvro` trait) in the
    /// `Record` for a given `field` name.
    ///
    /// **NOTE** Only ensure that the field name is present in the `Schema` given when creating
    /// this `Record`. Does not perform any schema validation.
    pub fn put<V>(&mut self, field: &str, value: V)
    where
        V: ToAvro,
    {
        if let Some(&position) = self.schema_lookup.get(field) {
            self.fields[position].1 = value.avro()
        }
    }
}

impl<'a> ToAvro for Record<'a> {
    fn avro(self) -> Value {
        Value::Record(self.fields)
    }
}

impl ToAvro for JsonValue {
    fn avro(self) -> Value {
        match self {
            JsonValue::Null => Value::Null,
            JsonValue::Bool(b) => Value::Boolean(b),
            JsonValue::Number(ref n) if n.is_i64() => Value::Long(n.as_i64().unwrap()),
            JsonValue::Number(ref n) if n.is_f64() => Value::Double(n.as_f64().unwrap()),
            JsonValue::Number(n) => Value::Long(n.as_u64().unwrap() as i64), // TODO: Not so great
            JsonValue::String(s) => Value::String(s),
            JsonValue::Array(items) => {
                Value::Array(items.into_iter().map(|item| item.avro()).collect::<_>())
            }
            JsonValue::Object(items) => Value::Map(
                items
                    .into_iter()
                    .map(|(key, value)| (key, value.avro()))
                    .collect::<_>(),
            ),
        }
    }
}

impl Value {
    /// Validate the value against the given [Schema](../schema/enum.Schema.html).
    ///
    /// See the [Avro specification](https://avro.apache.org/docs/current/spec.html)
    /// for the full set of rules of schema validation.
    pub fn validate(&self, schema: &Schema) -> bool {
        match (self, schema) {
            (&Value::Null, &Schema::Null) => true,
            (&Value::Boolean(_), &Schema::Boolean) => true,
            (&Value::Int(_), &Schema::Int) => true,
            (&Value::Long(_), &Schema::Long) => true,
            (&Value::Float(_), &Schema::Float) => true,
            (&Value::Double(_), &Schema::Double) => true,
            (&Value::Bytes(_), &Schema::Bytes) => true,
            (&Value::String(_), &Schema::String) => true,
            (&Value::Fixed(n, _), &Schema::Fixed { size, .. }) => n == size,
            (&Value::String(ref s), &Schema::Enum { ref symbols, .. }) => symbols.contains(s),
            (&Value::Enum(i, ref s), &Schema::Enum { ref symbols, .. }) => symbols
                .get(i as usize)
                .map(|ref symbol| symbol == &s)
                .unwrap_or(false),
            // (&Value::Union(None), &Schema::Union(_)) => true,
            (&Value::Union(variant_idx, ref variant_value), &Schema::Union(ref inner)) => {
                match inner.variant_schema(variant_idx) {
                    None =>
                    // Is an invalid variant-index a schema validation error or a failure worth panicking?
                    {
                        false
                    }
                    Some(variant_schema) => variant_value.validate(variant_schema),
                }
            }
            (&Value::Array(ref items), &Schema::Array(ref inner)) => {
                items.iter().all(|item| item.validate(inner))
            }
            (&Value::Map(ref items), &Schema::Map(ref inner)) => {
                items.iter().all(|(_, value)| value.validate(inner))
            }
            (&Value::Record(ref record_fields), &Schema::Record { ref fields, .. }) => {
                fields.len() == record_fields.len()
                    && fields.iter().zip(record_fields.iter()).all(
                        |(field, &(ref name, ref value))| {
                            field.name == *name && value.validate(&field.schema)
                        },
                    )
            }
            _ => false,
        }
    }

    /// Attempt to perform schema resolution on the value, with the given
    /// [Schema](../schema/enum.Schema.html).
    ///
    /// See [Schema Resolution](https://avro.apache.org/docs/current/spec.html#Schema+Resolution)
    /// in the Avro specification for the full set of rules of schema
    /// resolution.
    pub(crate) fn resolve(
        self,
        writer_schema: &Schema,
        reader_schema: &Schema,
    ) -> Result<Self, Error> {
        let resolution = schema_resolution::Resolution::new(writer_schema, reader_schema)?;
        let promoted_value = resolution.promote_value(self)?;

        Ok(promoted_value)
    }
}

#[cfg(test)]
mod tests {
    use super::*;
    use crate::schema::{Name, RecordField, RecordFieldOrder, UnionSchema};

    #[test]
    fn validate() {
        let value_schema_valid = vec![
            (Value::Int(42), Schema::Int, true),
            (Value::Int(42), Schema::Boolean, false),
            (
                Value::Union(0, Box::new(Value::Null)),
                Schema::Union(UnionSchema::new(vec![Schema::Null, Schema::Int]).unwrap()),
                true,
            ),
            (
                Value::Union(1, Box::new(Value::Int(42))),
                Schema::Union(UnionSchema::new(vec![Schema::Null, Schema::Int]).unwrap()),
                true,
            ),
            (
                Value::Union(0, Box::new(Value::Null)),
                Schema::Union(UnionSchema::new(vec![Schema::Double, Schema::Int]).unwrap()),
                false,
            ),
            (
                Value::Union(3, Box::new(Value::Int(42))),
                Schema::Union(
                    UnionSchema::new(vec![
                        Schema::Null,
                        Schema::Double,
                        Schema::String,
                        Schema::Int,
                    ])
                    .unwrap(),
                ),
                true,
            ),
            (
                Value::Array(vec![Value::Long(42i64)]),
                Schema::Array(Box::new(Schema::Long)),
                true,
            ),
            (
                Value::Array(vec![Value::Boolean(true)]),
                Schema::Array(Box::new(Schema::Long)),
                false,
            ),
            (Value::Record(vec![]), Schema::Null, false),
        ];

        for (value, schema, valid) in value_schema_valid.into_iter() {
            assert_eq!(valid, value.validate(&schema));
        }
    }

    #[test]
    fn validate_fixed() {
        let schema = Schema::Fixed {
            size: 4,
            name: Name::new("some_fixed"),
        };

        assert!(Value::Fixed(4, vec![0, 0, 0, 0]).validate(&schema));
        assert!(!Value::Fixed(5, vec![0, 0, 0, 0, 0]).validate(&schema));
    }

    #[test]
    fn validate_enum() {
        let schema = Schema::Enum {
            name: Name::new("some_enum"),
            doc: None,
            symbols: vec![
                "spades".to_string(),
                "hearts".to_string(),
                "diamonds".to_string(),
                "clubs".to_string(),
            ],
        };

        assert!(Value::Enum(0, "spades".to_string()).validate(&schema));
        assert!(Value::String("spades".to_string()).validate(&schema));

        assert!(!Value::Enum(1, "spades".to_string()).validate(&schema));
        assert!(!Value::String("lorem".to_string()).validate(&schema));

        let other_schema = Schema::Enum {
            name: Name::new("some_other_enum"),
            doc: None,
            symbols: vec![
                "hearts".to_string(),
                "diamonds".to_string(),
                "clubs".to_string(),
                "spades".to_string(),
            ],
        };

        assert!(!Value::Enum(0, "spades".to_string()).validate(&other_schema));
    }

    #[test]
    fn validate_record() {
        // {
        //    "type": "record",
        //    "fields": [
        //      {"type": "long", "name": "a"},
        //      {"type": "string", "name": "b"}
        //    ]
        // }
        let schema = Schema::Record {
            name: Name::new("some_record"),
            doc: None,
            fields: vec![
                RecordField {
                    name: "a".to_string(),
                    doc: None,
                    default: None,
                    schema: Schema::Long,
                    order: RecordFieldOrder::Ascending,
                    position: 0,
                },
                RecordField {
                    name: "b".to_string(),
                    doc: None,
                    default: None,
                    schema: Schema::String,
                    order: RecordFieldOrder::Ascending,
                    position: 1,
                },
            ],
            lookup: HashMap::new(),
        };

        assert!(Value::Record(vec![
            ("a".to_string(), Value::Long(42i64)),
            ("b".to_string(), Value::String("foo".to_string())),
        ])
        .validate(&schema));

        assert!(!Value::Record(vec![
            ("b".to_string(), Value::String("foo".to_string())),
            ("a".to_string(), Value::Long(42i64)),
        ])
        .validate(&schema));

        assert!(!Value::Record(vec![
            ("a".to_string(), Value::Boolean(false)),
            ("b".to_string(), Value::String("foo".to_string())),
        ])
        .validate(&schema));

        assert!(!Value::Record(vec![
            ("a".to_string(), Value::Long(42i64)),
            ("c".to_string(), Value::String("foo".to_string())),
        ])
        .validate(&schema));

        assert!(!Value::Record(vec![
            ("a".to_string(), Value::Long(42i64)),
            ("b".to_string(), Value::String("foo".to_string())),
            ("c".to_string(), Value::Null),
        ])
        .validate(&schema));
    }

    #[test]
    fn resolve_bytes_to_bytes_invalid_data() {
        let value = Value::Array(vec![Value::Int(2000), Value::Int(-42)]);
        // Although the value has little to do with Bytes,
        //   the resolution implies Identity-transformation;
        // Hence it's a schema-validation's business to address this invalid input
        assert!(value.resolve(&Schema::Bytes, &Schema::Bytes).is_ok());
    }
}<|MERGE_RESOLUTION|>--- conflicted
+++ resolved
@@ -5,27 +5,8 @@
 
 use failure::{Error, Fail};
 use serde_json::Value as JsonValue;
-
-<<<<<<< HEAD
-use crate::schema::{RecordField, Schema, SchemaKind, UnionSchema};
-
-/// Describes errors happened while performing schema resolution on Avro data.
-#[derive(Fail, Debug)]
-#[fail(display = "Schema resoulution error: {}", _0)]
-pub struct SchemaResolutionError(pub String);
-
-impl SchemaResolutionError {
-    pub fn new<S>(msg: S) -> SchemaResolutionError
-    where
-        S: Into<String>,
-    {
-        SchemaResolutionError(msg.into())
-    }
-}
-=======
 use crate::schema::{RecordField, Schema, UnionSchema};
 use crate::schema_resolution;
->>>>>>> 7d371169
 
 /// Represents any valid Avro value
 /// More information about Avro values can be found in the
